--- conflicted
+++ resolved
@@ -290,26 +290,6 @@
 	assert(TracingManager::workerSpid == syscall(SYS_gettid));
 	assert(this->tracedSpid > 0 && this->tracedSpid < Tracer::MAX_PID);
 	assert(this->tracedPid > 0 && this->tracedPid < Tracer::MAX_PID);
-<<<<<<< HEAD
-=======
-	// If this is a termination signal make a termination notification
-	if (WIFEXITED(status)) {
-		// TODO: Does this ever happen? It is expected that in this case handleTermination would be called
-		this->running = false;
-		this->attached = false;
-		if (this->entryState != nullptr) {
-			cout << "The following system call will never be completed:" << endl;
-			this->entryState->print();
-			this->entryState = nullptr;
-		}
-		this->terminationState = make_shared<ProcessTermination>(this->getExecutableName(),
-		                                                         this->tracedPid,
-		                                                         this->tracedSpid,
-		                                                         WEXITSTATUS(status),
-		                                                         status);
-		return EXITED_ERROR;
-	}
->>>>>>> 4d3e83ff
 	shared_ptr<Registers> regs = make_shared<Registers>();
 	int returnValue;
 	if (!this->running && status >> 8 == (SIGTRAP | (PTRACE_EVENT_EXEC << 8))) { // If this tracee is back from the death
